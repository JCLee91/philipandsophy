{
  "compilerOptions": {
    "target": "ES2017",
    "lib": ["dom", "dom.iterable", "esnext"],
    "allowJs": true,
    "skipLibCheck": true,
    "strict": true,
    "noEmit": true,
    "esModuleInterop": true,
    "strictNullChecks": false,
    "module": "esnext",
    "moduleResolution": "bundler",
    "resolveJsonModule": true,
    "isolatedModules": true,
    "noImplicitAny": false,
    "jsx": "preserve",
    "incremental": true,
    "plugins": [
      {
        "name": "next"
      }
    ],
    "paths": {
      "@/*": ["./src/*"]
    }
  },
  "include": ["next-env.d.ts", "**/*.ts", "**/*.tsx", ".next/types/**/*.ts"],
<<<<<<< HEAD
  "exclude": ["node_modules", "functions", "firebase-auth-migration"]
=======
  "exclude": ["node_modules", "functions", "backups"]
>>>>>>> cc0f39d9
}<|MERGE_RESOLUTION|>--- conflicted
+++ resolved
@@ -25,9 +25,5 @@
     }
   },
   "include": ["next-env.d.ts", "**/*.ts", "**/*.tsx", ".next/types/**/*.ts"],
-<<<<<<< HEAD
-  "exclude": ["node_modules", "functions", "firebase-auth-migration"]
-=======
   "exclude": ["node_modules", "functions", "backups"]
->>>>>>> cc0f39d9
 }