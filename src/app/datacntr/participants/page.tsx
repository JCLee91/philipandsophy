--- conflicted
+++ resolved
@@ -10,13 +10,7 @@
 import TablePagination from '@/components/datacntr/table/TablePagination';
 import { dataCenterParticipantSchema, type DataCenterParticipant } from '@/types/datacntr';
 
-<<<<<<< HEAD
-type ParticipantRow = DataCenterParticipant & {
-  phoneNumber: string;
-};
-=======
 type ParticipantRow = DataCenterParticipant;
->>>>>>> f13939e5
 
 type FilterState = {
   pushToken: 'all' | 'enabled' | 'disabled';
@@ -68,17 +62,10 @@
 
         const rawData = await response.json();
         const parsedData = dataCenterParticipantSchema.array().parse(rawData);
-<<<<<<< HEAD
-        const normalizedData: ParticipantRow[] = parsedData.map((participant) => ({
-          ...participant,
-          phoneNumber: participant.phoneNumber ?? '',
-        }));
-=======
         const normalizedData = parsedData.map((participant) => ({
           ...participant,
           phoneNumber: participant.phoneNumber ?? '',
         })) as ParticipantRow[];
->>>>>>> f13939e5
 
         setParticipants(normalizedData);
         setFilteredParticipants(normalizedData);
