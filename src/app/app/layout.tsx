--- conflicted
+++ resolved
@@ -3,10 +3,7 @@
 import type { Metadata } from 'next';
 import AppViewportEffect from '@/components/AppViewportEffect';
 import RegisterServiceWorker from '../register-sw';
-<<<<<<< HEAD
-=======
 import { ViewModeProvider } from '@/contexts/ViewModeContext';
->>>>>>> cc0f39d9
 
 // Metadata는 서버 컴포넌트에서만 사용 가능하므로 제거
 // export const metadata: Metadata = {
@@ -27,18 +24,10 @@
   children: React.ReactNode;
 }) {
   return (
-<<<<<<< HEAD
-    <>
-      <AppViewportEffect />
-      <RegisterServiceWorker />
-      {children}
-    </>
-=======
     <ViewModeProvider>
       <AppViewportEffect />
       <RegisterServiceWorker />
       {children}
     </ViewModeProvider>
->>>>>>> cc0f39d9
   );
 }