'use client';

import {
  collection,
  doc,
  getDoc,
  getDocs,
  addDoc,
  updateDoc,
  deleteDoc,
  query,
  where,
  orderBy,
  Timestamp,
  QueryConstraint,
  runTransaction,
  deleteField,
} from 'firebase/firestore';
import { getDb } from './client';
import { logger } from '@/lib/logger';
import { Participant, BookHistoryEntry, COLLECTIONS } from '@/types/database';
import { SESSION_CONFIG } from '@/constants/session';

/**
 * Participant CRUD Operations
 */

/**
 * 참가자 생성
 */
export async function createParticipant(
  data: Omit<Participant, 'id' | 'createdAt' | 'updatedAt'>
): Promise<string> {
  const db = getDb();
  const now = Timestamp.now();

  const docRef = await addDoc(collection(db, COLLECTIONS.PARTICIPANTS), {
    ...data,
    createdAt: now,
    updatedAt: now,
  });

  return docRef.id;
}

/**
 * 참가자 조회 (ID로)
 */
export async function getParticipantById(
  id: string
): Promise<Participant | null> {
  const db = getDb();
  const docRef = doc(db, COLLECTIONS.PARTICIPANTS, id);
  const docSnap = await getDoc(docRef);

  if (!docSnap.exists()) {
    return null;
  }

  return {
    id: docSnap.id,
    ...docSnap.data(),
  } as Participant;
}

/**
 * 참가자 조회 (전화번호로)
 */
export async function getParticipantByPhoneNumber(
  phoneNumber: string
): Promise<Participant | null> {
  const db = getDb();
  // 하이픈 제거
  const cleanNumber = phoneNumber.replace(/-/g, '');
  const q = query(
    collection(db, COLLECTIONS.PARTICIPANTS),
    where('phoneNumber', '==', cleanNumber)
  );

  const querySnapshot = await getDocs(q);

  if (querySnapshot.empty) {
    return null;
  }

  const doc = querySnapshot.docs[0];
  return {
    id: doc.id,
    ...doc.data(),
  } as Participant;
}

/**
 * 참가자 조회 (Firebase UID로)
 *
 * Firebase Phone Auth로 로그인한 사용자의 UID로 참가자 조회
 */
export async function getParticipantByFirebaseUid(
  firebaseUid: string
): Promise<Participant | null> {
  const db = getDb();
  const q = query(
    collection(db, COLLECTIONS.PARTICIPANTS),
    where('firebaseUid', '==', firebaseUid)
  );

  const querySnapshot = await getDocs(q);

  if (querySnapshot.empty) {
    return null;
  }

  const doc = querySnapshot.docs[0];
  return {
    id: doc.id,
    ...doc.data(),
  } as Participant;
}

/**
 * 참가자에 Firebase UID 연결
 *
 * 기존 참가자 계정을 Firebase Auth와 연결
 */
export async function linkFirebaseUid(
  participantId: string,
  firebaseUid: string
): Promise<void> {
  const db = getDb();
  const docRef = doc(db, COLLECTIONS.PARTICIPANTS, participantId);

  await updateDoc(docRef, {
    firebaseUid,
    updatedAt: Timestamp.now(),
  });
}

/**
 * 기수별 참가자 조회
 *
 * 심플하고 직관적인 방식: 네트워크에서 직접 가져오기
 * 참가자 리스트는 항상 완전한 데이터가 필요하므로 캐시 전략을 사용하지 않음
 */
export async function getParticipantsByCohort(
  cohortId: string
): Promise<Participant[]> {
  const db = getDb();
  const q = query(
    collection(db, COLLECTIONS.PARTICIPANTS),
    where('cohortId', '==', cohortId),
    orderBy('createdAt', 'asc')
  );

  const querySnapshot = await getDocs(q);

  return querySnapshot.docs.map((doc) => ({
    id: doc.id,
    ...doc.data(),
  })) as Participant[];
}

/**
 * 모든 참가자 조회
 */
export async function getAllParticipants(): Promise<Participant[]> {
  const db = getDb();
  const q = query(
    collection(db, COLLECTIONS.PARTICIPANTS),
    orderBy('createdAt', 'desc')
  );

  const querySnapshot = await getDocs(q);

  return querySnapshot.docs.map((doc) => ({
    id: doc.id,
    ...doc.data(),
  })) as Participant[];
}

/**
 * 참가자 정보 업데이트
 */
export async function updateParticipant(
  id: string,
  data: Partial<Omit<Participant, 'id' | 'createdAt'>>
): Promise<void> {
  const db = getDb();
  const docRef = doc(db, COLLECTIONS.PARTICIPANTS, id);

  await updateDoc(docRef, {
    ...data,
    updatedAt: Timestamp.now(),
  });
}

/**
 * 참가자 삭제
 */
export async function deleteParticipant(id: string): Promise<void> {
  const db = getDb();
  const docRef = doc(db, COLLECTIONS.PARTICIPANTS, id);
  await deleteDoc(docRef);
}

/**
 * 참가자 검색 (커스텀 쿼리)
 */
export async function searchParticipants(
  constraints: QueryConstraint[]
): Promise<Participant[]> {
  const db = getDb();
  const q = query(collection(db, COLLECTIONS.PARTICIPANTS), ...constraints);

  const querySnapshot = await getDocs(q);

  return querySnapshot.docs.map((doc) => ({
    id: doc.id,
    ...doc.data(),
  })) as Participant[];
}

/**
 * 참가자의 책 정보 업데이트 (책 변경 감지 및 이력 관리)
 *
 * @param participantId - 참가자 ID
 * @param newBookTitle - 새로운 책 제목
 * @param newBookAuthor - 새로운 책 저자 (선택)
 * @param newBookCoverUrl - 새로운 책 표지 URL (선택)
 * @returns void
 *
 * 동작:
 * 1. 현재 책 제목과 새 책 제목이 같으면 메타데이터만 업데이트
 * 2. 다르면:
 *    - 이전 책의 endedAt을 현재 시각으로 설정
 *    - 새 책을 bookHistory에 추가 (endedAt: null)
 *    - currentBookTitle, currentBookAuthor, currentBookCoverUrl 업데이트
 */
export async function updateParticipantBookInfo(
  participantId: string,
  newBookTitle: string,
  newBookAuthor?: string,
  newBookCoverUrl?: string
): Promise<void> {
  const db = getDb();
  const docRef = doc(db, COLLECTIONS.PARTICIPANTS, participantId);

  const MAX_RETRIES = 3;
  let retries = 0;

  while (retries < MAX_RETRIES) {
    try {
      // Use transaction for atomic read-modify-write
      await runTransaction(db, async (transaction) => {
        const docSnap = await transaction.get(docRef);

        if (!docSnap.exists()) {
          throw new Error('Participant not found');
        }

        const participant = docSnap.data() as Participant;
        const currentBookTitle = participant.currentBookTitle;

        // Validate bookHistory is an array
        const bookHistory = Array.isArray(participant.bookHistory)
          ? participant.bookHistory
          : [];

        const now = Timestamp.now();
        let updatedHistory = [...bookHistory];

        // 책 제목이 같으면 메타데이터만 업데이트
        if (currentBookTitle === newBookTitle) {
          transaction.update(docRef, {
            currentBookAuthor: newBookAuthor || undefined,
            currentBookCoverUrl: newBookCoverUrl || undefined,
            updatedAt: now,
          });
          return;
        }

        // 이전 책이 있으면 종료 처리
        if (currentBookTitle) {
          // 마지막 책 이력의 endedAt 업데이트
          updatedHistory = updatedHistory.map((entry, index) => {
            // 마지막 항목이고 endedAt이 null이면 종료 시각 설정
            if (index === updatedHistory.length - 1 && entry.endedAt === null) {
              return {
                ...entry,
                endedAt: now,
              };
            }
            return entry;
          });
        }

        // 새 책 이력 추가
        const newEntry: BookHistoryEntry = {
          title: newBookTitle,
          startedAt: now,
          endedAt: null, // 현재 읽는 중
        };
        updatedHistory.push(newEntry);

        // Firestore 업데이트 (제목 + 메타데이터)
        transaction.update(docRef, {
          currentBookTitle: newBookTitle,
          currentBookAuthor: newBookAuthor || undefined,
          currentBookCoverUrl: newBookCoverUrl || undefined,
          bookHistory: updatedHistory,
          updatedAt: now,
        });
      });

      return; // Success - exit function
    } catch (error) {
      retries++;
      if (retries >= MAX_RETRIES) {
        logger.error('updateParticipantBookInfo failed after retries:', error);
        throw error;
      }
      // Exponential backoff
      await new Promise(resolve => setTimeout(resolve, Math.pow(2, retries) * 100));
    }
  }
}

/**
 * @deprecated Use updateParticipantBookInfo instead
 * 하위 호환성을 위해 유지
 */
export async function updateParticipantBookTitle(
  participantId: string,
  newBookTitle: string
): Promise<void> {
  return updateParticipantBookInfo(participantId, newBookTitle);
<<<<<<< HEAD
}

/**
 * 세션 토큰 생성 및 저장
 *
 * @param participantId - 참가자 ID
 * @returns 생성된 세션 토큰
 */
export async function createSessionToken(participantId: string): Promise<string> {
  const db = getDb();
  const docRef = doc(db, COLLECTIONS.PARTICIPANTS, participantId);

  // 세션 토큰 생성 (UUID 형식)
  const sessionToken = crypto.randomUUID();

  // 세션 만료 시간: 24시간 후
  const sessionExpiry = Date.now() + SESSION_CONFIG.SESSION_DURATION;

  await updateDoc(docRef, {
    sessionToken,
    sessionExpiry,
    updatedAt: Timestamp.now(),
  });

  logger.info('세션 토큰 생성', { participantId, expiresIn: '24시간' });

  return sessionToken;
}

/**
 * 세션 토큰으로 참가자 조회 및 검증
 *
 * 슬라이딩 윈도우 전략:
 * - 세션이 유효하면 참가자 정보 반환
 * - 남은 세션 시간이 12시간 미만이면 자동으로 24시간 연장
 * - 유예 시간(5분) 내에서는 세션 유지 후 연장
 * - 유예 시간 초과 시 세션 만료 처리
 *
 * @param sessionToken - 세션 토큰
 * @returns 유효한 참가자 정보 또는 null
 */
export async function getParticipantBySessionToken(
  sessionToken: string
): Promise<Participant | null> {
  const db = getDb();
  const q = query(
    collection(db, COLLECTIONS.PARTICIPANTS),
    where('sessionToken', '==', sessionToken)
  );

  const querySnapshot = await getDocs(q);

  if (querySnapshot.empty) {
    return null;
  }

  const docSnap = querySnapshot.docs[0];
  const participant = {
    id: docSnap.id,
    ...docSnap.data(),
  } as Participant;

  const now = Date.now();
  const sessionExpiry = participant.sessionExpiry;

  // 세션 만료 확인
  if (sessionExpiry && sessionExpiry < now) {
    // 시계 오차 및 네트워크 지연을 고려한 유예 시간
    const graceTimeRemaining = SESSION_CONFIG.GRACE_PERIOD - (now - sessionExpiry);

    if (graceTimeRemaining <= 0) {
      // 유예 시간 초과: 세션 만료
      logger.info('세션 만료 (유예 시간 초과)', {
        participantId: participant.id,
        expiredAgo: Math.floor((now - sessionExpiry) / 1000 / 60) + '분'
      });
      await clearSessionToken(participant.id);
      return null;
    }

    // 유예 시간 내: 세션 유지하고 자동 연장
    logger.warn('세션 만료 임박 (유예 시간 내), 자동 연장', {
      participantId: participant.id,
      graceTimeRemaining: Math.floor(graceTimeRemaining / 1000) + '초'
    });

    // 유예 시간 내에서는 무조건 연장
    const newExpiry = now + SESSION_CONFIG.SESSION_DURATION;
    await updateDoc(doc(db, COLLECTIONS.PARTICIPANTS, participant.id), {
      sessionExpiry: newExpiry,
      updatedAt: Timestamp.now(),
    });

    // 반환값의 sessionExpiry도 업데이트
    participant.sessionExpiry = newExpiry;
    return participant;
  }

  // 세션이 아직 유효한 경우: 자동 연장 임계값 체크
  if (sessionExpiry) {
    const timeUntilExpiry = sessionExpiry - now;

    // 남은 세션 시간이 12시간 미만이면 자동 연장
    if (timeUntilExpiry < SESSION_CONFIG.AUTO_EXTEND_THRESHOLD) {
      const hoursRemaining = Math.floor(timeUntilExpiry / 1000 / 60 / 60);

      logger.info('세션 자동 연장', {
        participantId: participant.id,
        hoursRemaining: hoursRemaining + '시간',
        extendedTo: '24시간'
      });

      const newExpiry = now + SESSION_CONFIG.SESSION_DURATION;
      await updateDoc(doc(db, COLLECTIONS.PARTICIPANTS, participant.id), {
        sessionExpiry: newExpiry,
        updatedAt: Timestamp.now(),
      });

      // 반환값의 sessionExpiry도 업데이트
      participant.sessionExpiry = newExpiry;
    }
  }

  return participant;
}

/**
 * 세션 토큰 제거 (로그아웃)
 *
 * @param participantId - 참가자 ID
 */
export async function clearSessionToken(participantId: string): Promise<void> {
  const db = getDb();
  const docRef = doc(db, COLLECTIONS.PARTICIPANTS, participantId);

  await updateDoc(docRef, {
    sessionToken: deleteField(),
    sessionExpiry: deleteField(),
    updatedAt: Timestamp.now(),
  });
=======
>>>>>>> cc0f39d9
}<|MERGE_RESOLUTION|>--- conflicted
+++ resolved
@@ -19,7 +19,6 @@
 import { getDb } from './client';
 import { logger } from '@/lib/logger';
 import { Participant, BookHistoryEntry, COLLECTIONS } from '@/types/database';
-import { SESSION_CONFIG } from '@/constants/session';
 
 /**
  * Participant CRUD Operations
@@ -333,147 +332,4 @@
   newBookTitle: string
 ): Promise<void> {
   return updateParticipantBookInfo(participantId, newBookTitle);
-<<<<<<< HEAD
-}
-
-/**
- * 세션 토큰 생성 및 저장
- *
- * @param participantId - 참가자 ID
- * @returns 생성된 세션 토큰
- */
-export async function createSessionToken(participantId: string): Promise<string> {
-  const db = getDb();
-  const docRef = doc(db, COLLECTIONS.PARTICIPANTS, participantId);
-
-  // 세션 토큰 생성 (UUID 형식)
-  const sessionToken = crypto.randomUUID();
-
-  // 세션 만료 시간: 24시간 후
-  const sessionExpiry = Date.now() + SESSION_CONFIG.SESSION_DURATION;
-
-  await updateDoc(docRef, {
-    sessionToken,
-    sessionExpiry,
-    updatedAt: Timestamp.now(),
-  });
-
-  logger.info('세션 토큰 생성', { participantId, expiresIn: '24시간' });
-
-  return sessionToken;
-}
-
-/**
- * 세션 토큰으로 참가자 조회 및 검증
- *
- * 슬라이딩 윈도우 전략:
- * - 세션이 유효하면 참가자 정보 반환
- * - 남은 세션 시간이 12시간 미만이면 자동으로 24시간 연장
- * - 유예 시간(5분) 내에서는 세션 유지 후 연장
- * - 유예 시간 초과 시 세션 만료 처리
- *
- * @param sessionToken - 세션 토큰
- * @returns 유효한 참가자 정보 또는 null
- */
-export async function getParticipantBySessionToken(
-  sessionToken: string
-): Promise<Participant | null> {
-  const db = getDb();
-  const q = query(
-    collection(db, COLLECTIONS.PARTICIPANTS),
-    where('sessionToken', '==', sessionToken)
-  );
-
-  const querySnapshot = await getDocs(q);
-
-  if (querySnapshot.empty) {
-    return null;
-  }
-
-  const docSnap = querySnapshot.docs[0];
-  const participant = {
-    id: docSnap.id,
-    ...docSnap.data(),
-  } as Participant;
-
-  const now = Date.now();
-  const sessionExpiry = participant.sessionExpiry;
-
-  // 세션 만료 확인
-  if (sessionExpiry && sessionExpiry < now) {
-    // 시계 오차 및 네트워크 지연을 고려한 유예 시간
-    const graceTimeRemaining = SESSION_CONFIG.GRACE_PERIOD - (now - sessionExpiry);
-
-    if (graceTimeRemaining <= 0) {
-      // 유예 시간 초과: 세션 만료
-      logger.info('세션 만료 (유예 시간 초과)', {
-        participantId: participant.id,
-        expiredAgo: Math.floor((now - sessionExpiry) / 1000 / 60) + '분'
-      });
-      await clearSessionToken(participant.id);
-      return null;
-    }
-
-    // 유예 시간 내: 세션 유지하고 자동 연장
-    logger.warn('세션 만료 임박 (유예 시간 내), 자동 연장', {
-      participantId: participant.id,
-      graceTimeRemaining: Math.floor(graceTimeRemaining / 1000) + '초'
-    });
-
-    // 유예 시간 내에서는 무조건 연장
-    const newExpiry = now + SESSION_CONFIG.SESSION_DURATION;
-    await updateDoc(doc(db, COLLECTIONS.PARTICIPANTS, participant.id), {
-      sessionExpiry: newExpiry,
-      updatedAt: Timestamp.now(),
-    });
-
-    // 반환값의 sessionExpiry도 업데이트
-    participant.sessionExpiry = newExpiry;
-    return participant;
-  }
-
-  // 세션이 아직 유효한 경우: 자동 연장 임계값 체크
-  if (sessionExpiry) {
-    const timeUntilExpiry = sessionExpiry - now;
-
-    // 남은 세션 시간이 12시간 미만이면 자동 연장
-    if (timeUntilExpiry < SESSION_CONFIG.AUTO_EXTEND_THRESHOLD) {
-      const hoursRemaining = Math.floor(timeUntilExpiry / 1000 / 60 / 60);
-
-      logger.info('세션 자동 연장', {
-        participantId: participant.id,
-        hoursRemaining: hoursRemaining + '시간',
-        extendedTo: '24시간'
-      });
-
-      const newExpiry = now + SESSION_CONFIG.SESSION_DURATION;
-      await updateDoc(doc(db, COLLECTIONS.PARTICIPANTS, participant.id), {
-        sessionExpiry: newExpiry,
-        updatedAt: Timestamp.now(),
-      });
-
-      // 반환값의 sessionExpiry도 업데이트
-      participant.sessionExpiry = newExpiry;
-    }
-  }
-
-  return participant;
-}
-
-/**
- * 세션 토큰 제거 (로그아웃)
- *
- * @param participantId - 참가자 ID
- */
-export async function clearSessionToken(participantId: string): Promise<void> {
-  const db = getDb();
-  const docRef = doc(db, COLLECTIONS.PARTICIPANTS, participantId);
-
-  await updateDoc(docRef, {
-    sessionToken: deleteField(),
-    sessionExpiry: deleteField(),
-    updatedAt: Timestamp.now(),
-  });
-=======
->>>>>>> cc0f39d9
 }